--- conflicted
+++ resolved
@@ -840,17 +840,6 @@
 
 std::vector<uint32_t> Description::Media::getSSRCs() {
 	return mSsrcs;
-<<<<<<< HEAD
-	std::vector<uint32_t> vec;
-	for (auto &val : mAttributes) {
-		PLOG_DEBUG << val;
-		if (val.find("ssrc:") == 0) {
-			vec.emplace_back(std::stoul(string(val.substr(5, val.find(" ")))));
-		}
-	}
-	return vec;
-=======
->>>>>>> 67644f4f
 }
 
 std::map<int, Description::Media::RTPMap>::iterator Description::Media::beginMaps() {
