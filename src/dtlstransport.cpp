/**
 * Copyright (c) 2019 Paul-Louis Ageneau
 *
 * This library is free software; you can redistribute it and/or
 * modify it under the terms of the GNU Lesser General Public
 * License as published by the Free Software Foundation; either
 * version 2.1 of the License, or (at your option) any later version.
 *
 * This library is distributed in the hope that it will be useful,
 * but WITHOUT ANY WARRANTY; without even the implied warranty of
 * MERCHANTABILITY or FITNESS FOR A PARTICULAR PURPOSE.  See the GNU
 * Lesser General Public License for more details.
 *
 * You should have received a copy of the GNU Lesser General Public
 * License along with this library; if not, write to the Free Software
 * Foundation, Inc., 51 Franklin Street, Fifth Floor, Boston, MA 02110-1301 USA
 */

#include "dtlstransport.hpp"
#include "icetransport.hpp"

#include <chrono>
#include <cstring>
#include <exception>
#include <iostream>

using namespace std::chrono;

using std::shared_ptr;
using std::string;
using std::unique_ptr;
using std::weak_ptr;

#if USE_GNUTLS

#include <gnutls/dtls.h>

namespace {

static bool check_gnutls(int ret, const string &message = "GnuTLS error") {
	if (ret < 0) {
		if (!gnutls_error_is_fatal(ret)) {
			PLOG_INFO << gnutls_strerror(ret);
			return false;
		}
		PLOG_ERROR << message << ": " << gnutls_strerror(ret);
		throw std::runtime_error(message + ": " + gnutls_strerror(ret));
	}
	return true;
}

} // namespace

namespace rtc {

void DtlsTransport::Init() {
	// Nothing to do
}

void DtlsTransport::Cleanup() {
	// Nothing to do
}

<<<<<<< HEAD
DtlsTransport::DtlsTransport(shared_ptr<IceTransport> lower, shared_ptr<Certificate> certificate,
                             verifier_callback verifierCallback, state_callback stateChangeCallback)
    : Transport(lower, std::move(stateChangeCallback)), mCertificate(certificate),
      mVerifierCallback(std::move(verifierCallback)) {
=======
DtlsTransport::DtlsTransport(shared_ptr<IceTransport> lower, certificate_ptr certificate,
                             verifier_callback verifierCallback, state_callback stateChangeCallback)
    : Transport(lower), mCertificate(certificate), mState(State::Disconnected),
      mVerifierCallback(std::move(verifierCallback)),
      mStateChangeCallback(std::move(stateChangeCallback)) {
>>>>>>> 22e71bd6

	PLOG_DEBUG << "Initializing DTLS transport (GnuTLS)";

	bool active = lower->role() == Description::Role::Active;
	unsigned int flags = GNUTLS_DATAGRAM | (active ? GNUTLS_CLIENT : GNUTLS_SERVER);
	check_gnutls(gnutls_init(&mSession, flags));

	try {
		// RFC 8261: SCTP performs segmentation and reassembly based on the path MTU.
		// Therefore, the DTLS layer MUST NOT use any compression algorithm.
		// See https://tools.ietf.org/html/rfc8261#section-5
		const char *priorities = "SECURE128:-VERS-SSL3.0:-ARCFOUR-128:-COMP-ALL:+COMP-NULL";
		const char *err_pos = NULL;
		check_gnutls(gnutls_priority_set_direct(mSession, priorities, &err_pos),
		             "Failed to set TLS priorities");

		gnutls_certificate_set_verify_function(mCertificate->credentials(), CertificateCallback);
		check_gnutls(
		    gnutls_credentials_set(mSession, GNUTLS_CRD_CERTIFICATE, mCertificate->credentials()));

		gnutls_dtls_set_timeouts(mSession,
		                         1000,   // 1s retransmission timeout recommended by RFC 6347
		                         30000); // 30s total timeout
		gnutls_handshake_set_timeout(mSession, 30000);

		gnutls_session_set_ptr(mSession, this);
		gnutls_transport_set_ptr(mSession, this);
		gnutls_transport_set_push_function(mSession, WriteCallback);
		gnutls_transport_set_pull_function(mSession, ReadCallback);
		gnutls_transport_set_pull_timeout_function(mSession, TimeoutCallback);

		mRecvThread = std::thread(&DtlsTransport::runRecvLoop, this);
		registerIncoming();

	} catch (...) {
		gnutls_deinit(mSession);
		throw;
	}
}

DtlsTransport::~DtlsTransport() {
	stop();

	gnutls_deinit(mSession);
}

bool DtlsTransport::stop() {
	if (!Transport::stop())
		return false;

	PLOG_DEBUG << "Stopping DTLS recv thread";
	mIncomingQueue.stop();
	mRecvThread.join();
	return true;
}

bool DtlsTransport::send(message_ptr message) {
	if (!message || state() != State::Connected)
		return false;

	PLOG_VERBOSE << "Send size=" << message->size();

	ssize_t ret;
	do {
		ret = gnutls_record_send(mSession, message->data(), message->size());
	} while (ret == GNUTLS_E_INTERRUPTED || ret == GNUTLS_E_AGAIN);

	if (ret == GNUTLS_E_LARGE_PACKET)
		return false;

	return check_gnutls(ret);
}

void DtlsTransport::incoming(message_ptr message) {
	if (!message) {
		mIncomingQueue.stop();
		return;
	}

	PLOG_VERBOSE << "Incoming size=" << message->size();
	mIncomingQueue.push(message);
}

void DtlsTransport::runRecvLoop() {
	const size_t maxMtu = 4096;

	// Handshake loop
	try {
		changeState(State::Connecting);
		gnutls_dtls_set_mtu(mSession, 1280 - 40 - 8); // min MTU over UDP/IPv6

		int ret;
		do {
			ret = gnutls_handshake(mSession);

			if (ret == GNUTLS_E_LARGE_PACKET)
				throw std::runtime_error("MTU is too low");

		} while (ret == GNUTLS_E_INTERRUPTED || ret == GNUTLS_E_AGAIN ||
		         !check_gnutls(ret, "DTLS handshake failed"));

		// RFC 8261: DTLS MUST support sending messages larger than the current path MTU
		// See https://tools.ietf.org/html/rfc8261#section-5
		gnutls_dtls_set_mtu(mSession, maxMtu + 1);

	} catch (const std::exception &e) {
		PLOG_ERROR << "DTLS handshake: " << e.what();
		changeState(State::Failed);
		return;
	}

	// Receive loop
	try {
		PLOG_INFO << "DTLS handshake finished";
		changeState(State::Connected);

		const size_t bufferSize = maxMtu;
		char buffer[bufferSize];

		while (true) {
			ssize_t ret;
			do {
				ret = gnutls_record_recv(mSession, buffer, bufferSize);
			} while (ret == GNUTLS_E_INTERRUPTED || ret == GNUTLS_E_AGAIN);

			// Consider premature termination as remote closing
			if (ret == GNUTLS_E_PREMATURE_TERMINATION) {
				PLOG_DEBUG << "DTLS connection terminated";
				break;
			}

			if (check_gnutls(ret)) {
				if (ret == 0) {
					// Closed
					PLOG_DEBUG << "DTLS connection cleanly closed";
					break;
				}
				auto *b = reinterpret_cast<byte *>(buffer);
				recv(make_message(b, b + ret));
			}
		}

	} catch (const std::exception &e) {
		PLOG_ERROR << "DTLS recv: " << e.what();
	}

	gnutls_bye(mSession, GNUTLS_SHUT_RDWR);

	PLOG_INFO << "DTLS closed";
	changeState(State::Disconnected);
	recv(nullptr);
}

int DtlsTransport::CertificateCallback(gnutls_session_t session) {
	DtlsTransport *t = static_cast<DtlsTransport *>(gnutls_session_get_ptr(session));

	if (gnutls_certificate_type_get(session) != GNUTLS_CRT_X509) {
		return GNUTLS_E_CERTIFICATE_ERROR;
	}

	unsigned int count = 0;
	const gnutls_datum_t *array = gnutls_certificate_get_peers(session, &count);
	if (!array || count == 0) {
		return GNUTLS_E_CERTIFICATE_ERROR;
	}

	gnutls_x509_crt_t crt;
	check_gnutls(gnutls_x509_crt_init(&crt));
	int ret = gnutls_x509_crt_import(crt, &array[0], GNUTLS_X509_FMT_DER);
	if (ret != GNUTLS_E_SUCCESS) {
		gnutls_x509_crt_deinit(crt);
		return GNUTLS_E_CERTIFICATE_ERROR;
	}

	string fingerprint = make_fingerprint(crt);
	gnutls_x509_crt_deinit(crt);

	bool success = t->mVerifierCallback(fingerprint);
	return success ? GNUTLS_E_SUCCESS : GNUTLS_E_CERTIFICATE_ERROR;
}

ssize_t DtlsTransport::WriteCallback(gnutls_transport_ptr_t ptr, const void *data, size_t len) {
	DtlsTransport *t = static_cast<DtlsTransport *>(ptr);
	if (len > 0) {
		auto b = reinterpret_cast<const byte *>(data);
		t->outgoing(make_message(b, b + len));
	}
	gnutls_transport_set_errno(t->mSession, 0);
	return ssize_t(len);
}

ssize_t DtlsTransport::ReadCallback(gnutls_transport_ptr_t ptr, void *data, size_t maxlen) {
	DtlsTransport *t = static_cast<DtlsTransport *>(ptr);
	if (auto next = t->mIncomingQueue.pop()) {
		auto message = *next;
		ssize_t len = std::min(maxlen, message->size());
		std::memcpy(data, message->data(), len);
		gnutls_transport_set_errno(t->mSession, 0);
		return len;
	}
	// Closed
	gnutls_transport_set_errno(t->mSession, 0);
	return 0;
}

int DtlsTransport::TimeoutCallback(gnutls_transport_ptr_t ptr, unsigned int ms) {
	DtlsTransport *t = static_cast<DtlsTransport *>(ptr);
	t->mIncomingQueue.wait(ms != GNUTLS_INDEFINITE_TIMEOUT ? std::make_optional(milliseconds(ms))
	                                                       : nullopt);
	return !t->mIncomingQueue.empty() ? 1 : 0;
}

} // namespace rtc

#else // USE_GNUTLS==0

#include <openssl/bio.h>
#include <openssl/ec.h>
#include <openssl/err.h>
#include <openssl/ssl.h>

namespace {

const int BIO_EOF = -1;

string openssl_error_string(unsigned long err) {
	const size_t bufferSize = 256;
	char buffer[bufferSize];
	ERR_error_string_n(err, buffer, bufferSize);
	return string(buffer);
}

bool check_openssl(int success, const string &message = "OpenSSL error") {
	if (success)
		return true;

	string str = openssl_error_string(ERR_get_error());
	PLOG_ERROR << message << ": " << str;
	throw std::runtime_error(message + ": " + str);
}

bool check_openssl_ret(SSL *ssl, int ret, const string &message = "OpenSSL error") {
	if (ret == BIO_EOF)
		return true;

	unsigned long err = SSL_get_error(ssl, ret);
	if (err == SSL_ERROR_NONE || err == SSL_ERROR_WANT_READ || err == SSL_ERROR_WANT_WRITE) {
		return true;
	}
	if (err == SSL_ERROR_ZERO_RETURN) {
		PLOG_DEBUG << "DTLS connection cleanly closed";
		return false;
	}
	string str = openssl_error_string(err);
	PLOG_ERROR << str;
	throw std::runtime_error(message + ": " + str);
}

} // namespace

namespace rtc {

BIO_METHOD *DtlsTransport::BioMethods = NULL;
int DtlsTransport::TransportExIndex = -1;
std::mutex DtlsTransport::GlobalMutex;

void DtlsTransport::Init() {
	std::lock_guard lock(GlobalMutex);
	if (!BioMethods) {
		BioMethods = BIO_meth_new(BIO_TYPE_BIO, "DTLS writer");
		if (!BioMethods)
			throw std::runtime_error("Failed to create BIO methods for DTLS writer");
		BIO_meth_set_create(BioMethods, BioMethodNew);
		BIO_meth_set_destroy(BioMethods, BioMethodFree);
		BIO_meth_set_write(BioMethods, BioMethodWrite);
		BIO_meth_set_ctrl(BioMethods, BioMethodCtrl);
	}
	if (TransportExIndex < 0) {
		TransportExIndex = SSL_get_ex_new_index(0, NULL, NULL, NULL, NULL);
	}
}

void DtlsTransport::Cleanup() {
	// Nothing to do
}

DtlsTransport::DtlsTransport(shared_ptr<IceTransport> lower, shared_ptr<Certificate> certificate,
                             verifier_callback verifierCallback, state_callback stateChangeCallback)
    : Transport(lower, std::move(stateChangeCallback)), mCertificate(certificate),
      mVerifierCallback(std::move(verifierCallback)) {

	PLOG_DEBUG << "Initializing DTLS transport (OpenSSL)";

	try {
		if (!(mCtx = SSL_CTX_new(DTLS_method())))
			throw std::runtime_error("Failed to create SSL context");

		check_openssl(SSL_CTX_set_cipher_list(mCtx, "ALL:!LOW:!EXP:!RC4:!MD5:@STRENGTH"),
		              "Failed to set SSL priorities");

		// RFC 8261: SCTP performs segmentation and reassembly based on the path MTU.
		// Therefore, the DTLS layer MUST NOT use any compression algorithm.
		// See https://tools.ietf.org/html/rfc8261#section-5
		SSL_CTX_set_options(mCtx, SSL_OP_NO_SSLv3 | SSL_OP_NO_COMPRESSION | SSL_OP_NO_QUERY_MTU);
		SSL_CTX_set_min_proto_version(mCtx, DTLS1_VERSION);
		SSL_CTX_set_read_ahead(mCtx, 1);
		SSL_CTX_set_quiet_shutdown(mCtx, 1);
		SSL_CTX_set_info_callback(mCtx, InfoCallback);
		SSL_CTX_set_verify(mCtx, SSL_VERIFY_PEER | SSL_VERIFY_FAIL_IF_NO_PEER_CERT,
		                   CertificateCallback);
		SSL_CTX_set_verify_depth(mCtx, 1);

		auto [x509, pkey] = mCertificate->credentials();
		SSL_CTX_use_certificate(mCtx, x509);
		SSL_CTX_use_PrivateKey(mCtx, pkey);

		check_openssl(SSL_CTX_check_private_key(mCtx), "SSL local private key check failed");

		if (!(mSsl = SSL_new(mCtx)))
			throw std::runtime_error("Failed to create SSL instance");

		SSL_set_ex_data(mSsl, TransportExIndex, this);

		if (lower->role() == Description::Role::Active)
			SSL_set_connect_state(mSsl);
		else
			SSL_set_accept_state(mSsl);

		if (!(mInBio = BIO_new(BIO_s_mem())) || !(mOutBio = BIO_new(BioMethods)))
			throw std::runtime_error("Failed to create BIO");

		BIO_set_mem_eof_return(mInBio, BIO_EOF);
		BIO_set_data(mOutBio, this);
		SSL_set_bio(mSsl, mInBio, mOutBio);

		auto ecdh = unique_ptr<EC_KEY, decltype(&EC_KEY_free)>(
		    EC_KEY_new_by_curve_name(NID_X9_62_prime256v1), EC_KEY_free);
		SSL_set_options(mSsl, SSL_OP_SINGLE_ECDH_USE);
		SSL_set_tmp_ecdh(mSsl, ecdh.get());

		mRecvThread = std::thread(&DtlsTransport::runRecvLoop, this);
		registerIncoming();

	} catch (...) {
		if (mSsl)
			SSL_free(mSsl);
		if (mCtx)
			SSL_CTX_free(mCtx);
		throw;
	}
}

DtlsTransport::~DtlsTransport() {
	stop();

	SSL_free(mSsl);
	SSL_CTX_free(mCtx);
}

bool DtlsTransport::stop() {
	if (!Transport::stop())
		return false;

	PLOG_DEBUG << "Stopping DTLS recv thread";
	mIncomingQueue.stop();
	mRecvThread.join();
	SSL_shutdown(mSsl);
	return true;
}

bool DtlsTransport::send(message_ptr message) {
	if (!message || state() != State::Connected)
		return false;

	PLOG_VERBOSE << "Send size=" << message->size();

	int ret = SSL_write(mSsl, message->data(), message->size());
	return check_openssl_ret(mSsl, ret);
}

void DtlsTransport::incoming(message_ptr message) {
	if (!message) {
		mIncomingQueue.stop();
		return;
	}

	PLOG_VERBOSE << "Incoming size=" << message->size();
	mIncomingQueue.push(message);
}

void DtlsTransport::runRecvLoop() {
	const size_t maxMtu = 4096;
	try {
		changeState(State::Connecting);
		SSL_set_mtu(mSsl, 1280 - 40 - 8); // min MTU over UDP/IPv6

		// Initiate the handshake
		int ret = SSL_do_handshake(mSsl);
		check_openssl_ret(mSsl, ret, "Handshake failed");

		const size_t bufferSize = maxMtu;
		byte buffer[bufferSize];
		while (true) {
			// Process pending messages
			while (!mIncomingQueue.empty()) {
				auto message = *mIncomingQueue.pop();
				BIO_write(mInBio, message->data(), message->size());

				if (state() == State::Connecting) {
					// Continue the handshake
					int ret = SSL_do_handshake(mSsl);
					if (!check_openssl_ret(mSsl, ret, "Handshake failed"))
						break;

					if (SSL_is_init_finished(mSsl)) {
						// RFC 8261: DTLS MUST support sending messages larger than the current path
						// MTU See https://tools.ietf.org/html/rfc8261#section-5
						SSL_set_mtu(mSsl, maxMtu + 1);

						PLOG_INFO << "DTLS handshake finished";
						changeState(State::Connected);
					}
				} else {
					int ret = SSL_read(mSsl, buffer, bufferSize);
					if (!check_openssl_ret(mSsl, ret))
						break;
					if (ret > 0)
						recv(make_message(buffer, buffer + ret));
				}
			}

			// No more messages pending, retransmit and rearm timeout if connecting
			std::optional<milliseconds> duration;
			if (state() == State::Connecting) {
				// Warning: This function breaks the usual return value convention
				int ret = DTLSv1_handle_timeout(mSsl);
				if (ret < 0) {
					throw std::runtime_error("Handshake timeout"); // write BIO can't fail
				} else if (ret > 0) {
					LOG_VERBOSE << "OpenSSL did DTLS retransmit";
				}

				struct timeval timeout = {};
				if (state() == State::Connecting && DTLSv1_get_timeout(mSsl, &timeout)) {
					duration = milliseconds(timeout.tv_sec * 1000 + timeout.tv_usec / 1000);
					// Also handle handshake timeout manually because OpenSSL actually doesn't...
					// OpenSSL backs off exponentially in base 2 starting from the recommended 1s
					// so this allows for 5 retransmissions and fails after roughly 30s.
					if (duration > 30s) {
						throw std::runtime_error("Handshake timeout");
					} else {
						LOG_VERBOSE << "OpenSSL DTLS retransmit timeout is " << duration->count()
						            << "ms";
					}
				}
			}

			if (!mIncomingQueue.wait(duration))
				break; // queue is stopped
		}
	} catch (const std::exception &e) {
		PLOG_ERROR << "DTLS recv: " << e.what();
	}

	if (state() == State::Connected) {
		PLOG_INFO << "DTLS closed";
		changeState(State::Disconnected);
		recv(nullptr);
	} else {
		PLOG_ERROR << "DTLS handshake failed";
		changeState(State::Failed);
	}
}

int DtlsTransport::CertificateCallback(int preverify_ok, X509_STORE_CTX *ctx) {
	SSL *ssl =
	    static_cast<SSL *>(X509_STORE_CTX_get_ex_data(ctx, SSL_get_ex_data_X509_STORE_CTX_idx()));
	DtlsTransport *t =
	    static_cast<DtlsTransport *>(SSL_get_ex_data(ssl, DtlsTransport::TransportExIndex));

	X509 *crt = X509_STORE_CTX_get_current_cert(ctx);
	std::string fingerprint = make_fingerprint(crt);

	return t->mVerifierCallback(fingerprint) ? 1 : 0;
}

void DtlsTransport::InfoCallback(const SSL *ssl, int where, int ret) {
	DtlsTransport *t =
	    static_cast<DtlsTransport *>(SSL_get_ex_data(ssl, DtlsTransport::TransportExIndex));

	if (where & SSL_CB_ALERT) {
		if (ret != 256) { // Close Notify
			PLOG_ERROR << "DTLS alert: " << SSL_alert_desc_string_long(ret);
		}
		t->mIncomingQueue.stop(); // Close the connection
	}
}

int DtlsTransport::BioMethodNew(BIO *bio) {
	BIO_set_init(bio, 1);
	BIO_set_data(bio, NULL);
	BIO_set_shutdown(bio, 0);
	return 1;
}

int DtlsTransport::BioMethodFree(BIO *bio) {
	if (!bio)
		return 0;
	BIO_set_data(bio, NULL);
	return 1;
}

int DtlsTransport::BioMethodWrite(BIO *bio, const char *in, int inl) {
	if (inl <= 0)
		return inl;
	auto transport = reinterpret_cast<DtlsTransport *>(BIO_get_data(bio));
	if (!transport)
		return -1;
	auto b = reinterpret_cast<const byte *>(in);
	transport->outgoing(make_message(b, b + inl));
	return inl; // can't fail
}

long DtlsTransport::BioMethodCtrl(BIO *bio, int cmd, long num, void *ptr) {
	switch (cmd) {
	case BIO_CTRL_FLUSH:
		return 1;
	case BIO_CTRL_DGRAM_QUERY_MTU:
		return 0; // SSL_OP_NO_QUERY_MTU must be set
	case BIO_CTRL_WPENDING:
	case BIO_CTRL_PENDING:
		return 0;
	default:
		break;
	}
	return 0;
}

} // namespace rtc

#endif
<|MERGE_RESOLUTION|>--- conflicted
+++ resolved
@@ -61,18 +61,10 @@
 	// Nothing to do
 }
 
-<<<<<<< HEAD
-DtlsTransport::DtlsTransport(shared_ptr<IceTransport> lower, shared_ptr<Certificate> certificate,
+DtlsTransport::DtlsTransport(shared_ptr<IceTransport> lower, certificate_ptr certificate,
                              verifier_callback verifierCallback, state_callback stateChangeCallback)
     : Transport(lower, std::move(stateChangeCallback)), mCertificate(certificate),
       mVerifierCallback(std::move(verifierCallback)) {
-=======
-DtlsTransport::DtlsTransport(shared_ptr<IceTransport> lower, certificate_ptr certificate,
-                             verifier_callback verifierCallback, state_callback stateChangeCallback)
-    : Transport(lower), mCertificate(certificate), mState(State::Disconnected),
-      mVerifierCallback(std::move(verifierCallback)),
-      mStateChangeCallback(std::move(stateChangeCallback)) {
->>>>>>> 22e71bd6
 
 	PLOG_DEBUG << "Initializing DTLS transport (GnuTLS)";
 
